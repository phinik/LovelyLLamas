--- conflicted
+++ resolved
@@ -15,11 +15,9 @@
 pandas = "^2.2.3"
 torch = "^2.5.0"
 tensorboard = "^2.18.0"
-<<<<<<< HEAD
+tensorboard = "^2.18.0"
 setuptools = "^75.2.0"
 wheel = "^0.44.0"
-=======
->>>>>>> 33a8e722
 
 
 [build-system]
