--- conflicted
+++ resolved
@@ -48,13 +48,8 @@
 
             # Tokenize
             for j in range(len(context)):
-<<<<<<< HEAD
                 context[j] = torch.tensor(self._tokenizer.stoi_context(context[j])).unsqueeze(0)
                 targets[j] = torch.tensor(self._tokenizer.stoi_targets("<start> " + targets[j] + " <stop>"))
-=======
-                context[j] = torch.tensor(self._context_tokenizer.stoi_context(context[j])).unsqueeze(0)
-                targets[j] = torch.tensor(self._target_tokenizer.stoi("<start> " + targets[j] + " <stop>"))
->>>>>>> 991ee05d
 
             # Pad target sequences to have equal length and transform the list of tensors into a single tensor.
             targets = nn.utils.rnn.pad_sequence(
@@ -71,19 +66,14 @@
             batch = self._batchify(context, targets, self._config["block_size"])
 
             # Move tensors 
-            context = batch["context"].to(device=DEVICE)
-            inputs = batch["inputs"].to(device=DEVICE)
-            labels = batch["labels"].to(device=DEVICE)
+            targets = targets.to(device=DEVICE)
+            context = context.to(device=DEVICE)
             
-<<<<<<< HEAD
             for j in range(0, targets.shape[1] - self._config["block_size"]):
                 inputs = targets[:, j:j+self._config["block_size"]]
                 labels = targets[:, j+1:j+1+self._config["block_size"]]
 
                 prediction = model(context, inputs)
-=======
-            prediction = model(context, inputs)
->>>>>>> 991ee05d
                 
             total_loss_values += torch.sum(torch.where(labels != self._target_tokenizer.padding_idx, 1, 0))
             labels = labels.view(labels.shape[0] * labels.shape[1])  # B * T
@@ -128,17 +118,9 @@
         "model_weights": args.model_weights,
         "model_params": args.model_params,
         "cached": args.cache_data,
-<<<<<<< HEAD
         "model": "lstm", #args.model,
         "batch_size": 5,
         "block_size": 20
-=======
-        "model": "transformer", #args.model,
-        "batch_size": 10,
-        "block_size": 20,
-        "tokenizer": args.tokenizer,
-        "num_workers": args.num_workers
->>>>>>> 991ee05d
     }
 
     model = LSTM.from_params(config["model_params"])
