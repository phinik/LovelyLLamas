import argparse
import json
import os
import tqdm
import torch
import torch.nn as nn

from torch.utils.tensorboard import SummaryWriter
from typing import Dict

from src.best_model import BestModel, OptDirection
from src.dataloader import *
from src.loss import CELoss
from src.models import Transformer, RoPETransformer
from src.dummy_tokenizer import DummyTokenizer
<<<<<<< HEAD
from src.tokenizer import BertBasedTokenizer
from src.eval import Evaluator
from src.models.lstm import LSTM
=======
from src.tokenizer import Tokenizer
from src.eval import Evaluator
import src.determinism

>>>>>>> 991ee05d

DEVICE = torch.device("cuda:0" if torch.cuda.is_available() else "cpu")


class Trainer:
    def __init__(self, config: Dict):
        self._config = config

        # Dataloader
        self._train_dataloader = get_train_dataloader_weather_dataset(
            path=self._config["dataset"], 
            batch_size=self._config["batch_size"],
            num_workers=self._config["num_workers"],
            cached=self._config["cached"]
        )

        # Tokenizer
<<<<<<< HEAD
        self._tokenizer = DummyTokenizer(self._config["dataset"])
        #self._tokenizer = BertBasedTokenizer(self._config["dataset"])

        self._model = LSTM(
            n_src_vocab=self._tokenizer.size_context_vocab,
            n_trg_vocab=self._tokenizer.size_target_vocab,
            src_pad_idx=self._tokenizer.padding_idx_context,
            trg_pad_idx=self._tokenizer.padding_idx_target,
            embedding_dim=64,
            hidden_dim=128,
            num_layers=1,
            dropout=0.1,
            bidirectional=True,
            trg_emb_prj_weight_sharing=False,
            positional_encoding=False
        )
        self._model.to(DEVICE)
        self._model.save_params_to(self._config["checkpoints"])

        print("Parameters: ", sum([param.nelement() for param in self._model.parameters()]))
=======
        self._context_tokenizer = DummyTokenizer(self._config["dataset"])
        self._target_tokenizer = DummyTokenizer(self._config["dataset"]) if self._config["tokenizer"] == "dummy" else Tokenizer()

        with open(self._config["model_config"], "r") as f:
            c = json.load(f)
            
        c["src_vocab_size"] = self._context_tokenizer.size_context_vocab
        c["tgt_vocab_size"] = self._target_tokenizer.vocab_size 
        c["src_pad_idx"] = self._context_tokenizer.padding_idx_context
        c["tgt_pad_idx"] = self._target_tokenizer.padding_idx
        #c["dropout"] = 0
        
        self._model = Transformer(**c)

        self._model.to(DEVICE)
        self._model.save_params_to(self._config["checkpoints"])   
        print(f" [MODEL] {self._model.name}")     
        print(f" [N ELEM] {sum([param.nelement() for param in self._model.parameters()])}")
>>>>>>> 991ee05d

        # Loss
        self._loss = CELoss(ignore_idx=self._target_tokenizer.padding_idx)

        # Optimization
        self._optimizer = torch.optim.AdamW(self._model.parameters(), weight_decay=1e-8)
        self._scheduler = torch.optim.lr_scheduler.ReduceLROnPlateau(self._optimizer, factor=.5, patience=5)  # TODO Patience auf 5 reduzieren

        # Tensorboard
        self._writer = SummaryWriter(log_dir=self._config["tensorboard"])

        self._evaluator = Evaluator(config=config.copy())
        

    def train(self):
        best_model_by_loss = BestModel("CE_loss", OptDirection.MINIMIZE, self._config["checkpoints"])

        for epoch in range(1, self._config["epochs"] + 1):
            self._writer.add_scalar("learning_rate", self._optimizer.param_groups[0]['lr'], epoch)

            print(f" [TRAINING] Epoch {epoch} / {self._config['epochs']}")
            self._train_epoch(epoch=epoch)

            print(f" [EVALUATING] Epoch {epoch} / {self._config['epochs']}")
            eval_dict = self._evaluator.evaluate(self._model)
            print(f"              Loss: {eval_dict['loss']}")

            self._writer.add_scalar("eval/loss", eval_dict["loss"], epoch)

            self._scheduler.step(eval_dict["loss"])

            self._model.save_weights_as(self._config["checkpoints"], f"checkpoint_epoch_{epoch}")

            best_model_by_loss.update(epoch, self._model, eval_dict["loss"])

        self._writer.close()

    def _train_epoch(self, epoch: int):
        self._model.train()

        for i, batch in enumerate(tqdm.tqdm(self._train_dataloader)):
            context = batch["overview"]
            targets = batch["report_short_wout_boeen"]

            # Tokenize
            for j in range(len(context)):
<<<<<<< HEAD
                context[j] = torch.tensor(self._tokenizer.stoi_context(context[j])).unsqueeze(0)
                targets[j] = torch.tensor(self._tokenizer.stoi_targets("<start> " + targets[j] + " <stop>"))
=======
                context[j] = torch.tensor(self._context_tokenizer.stoi_context(context[j])).unsqueeze(0)
                targets[j] = torch.tensor(self._target_tokenizer.stoi("<start> " + targets[j] + " <stop>"))
>>>>>>> 991ee05d

            # Pad target sequences to have equal length and transform the list of tensors into a single tensor.
            targets = nn.utils.rnn.pad_sequence(
                targets, 
                padding_value=self._target_tokenizer.padding_idx, 
                batch_first=True
            )

            # Context sequences always have equal length, hence, no padding is required and the list of tensors is just
            # concatenated.
            context = torch.cat(context)

            # Create batch
            batch = self._batchify(context, targets, self._config["block_size"])

            # Move tensors 
            context = batch["context"].to(device=DEVICE)
            inputs = batch["inputs"].to(device=DEVICE)
            labels = batch["labels"].to(device=DEVICE)

<<<<<<< HEAD
            total_loss = 0
            n_total_loss_values = 0
            for j in range(0, targets.shape[1] - self._config["block_size"]):
                inputs = targets[:, j:j+self._config["block_size"]]
                labels = targets[:, j+1:j+1+self._config["block_size"]]
=======
            self._optimizer.zero_grad()
>>>>>>> 991ee05d

            prediction = self._model(context, inputs)

            n_loss_values = torch.sum(torch.where(labels != self._target_tokenizer.padding_idx, 1, 0))
            labels = labels.view(labels.shape[0] * labels.shape[1])  # B * T
            
            loss = self._loss(prediction, labels) / n_loss_values
            loss.backward()

            # Gradient Clipping
            torch.nn.utils.clip_grad_norm_(self._model.parameters(), 1.0)

            self._optimizer.step()
            
<<<<<<< HEAD
            self._writer.add_scalar("train/loss", total_loss.item(), (epoch-1) * len(self._train_dataloader) + i)
=======
            self._writer.add_scalar("train/loss", loss.item(), (epoch-1) * len(self._train_dataloader) + i)

    @staticmethod
    def _batchify(context: torch.tensor, targets: torch.tensor, block_size: int) -> Dict:
        batch_inputs = []
        batch_labels = []
        batch_context = []
        
        for j in range(0, targets.shape[1] - block_size):
            batch_inputs.append(targets[:, j:j+block_size])
            batch_labels.append(targets[:, j+1:j+1+block_size])
            batch_context.append(context)

        batch = {
            "context": torch.concat(batch_context),
            "inputs": torch.concat(batch_inputs),
            "labels": torch.concat(batch_labels)
        }

        
        
        return batch

>>>>>>> 991ee05d



if __name__ == "__main__":
    parser = argparse.ArgumentParser()
    parser.add_argument("--name", type=str, help="Name of the run")
    parser.add_argument("--dataset_path", type=str, help="Path to dataset root")
    parser.add_argument("--checkpoints_path", type=str, help="Where to store checkpoints")
    parser.add_argument("--tensorboard_path", type=str, help="Where to store tensorboard summary")
    parser.add_argument("--model", type=str, choices=["transformer", "lstm"], help="Which model to use")
    parser.add_argument("--cache_data", action="store_true", help="All data will be loaded into the RAM before training")
    parser.add_argument("--tokenizer", type=str, choices=["dummy", "bert"], default="dummy", help="Which tokenizer to use for the report")
    parser.add_argument("--model_config", type=str, required=True, help="What transformer model configuration to use")
    parser.add_argument("--num_workers", type=int, default=4, help="How many workers to use for dataloading")

    
    args = parser.parse_args()
    
    config = {
        "name": args.name,
        "dataset": args.dataset_path,
        "checkpoints": os.path.join(args.checkpoints_path, args.name),
        "tensorboard": os.path.join(args.tensorboard_path, args.name),
        "cached": args.cache_data,
        "model": args.model,
<<<<<<< HEAD
        "batch_size": 5,
        "epochs": 70,
        "block_size": 20
=======
        "batch_size": 10,
        "epochs": 50,
        "block_size": 20,
        "tokenizer": args.tokenizer,
        "model_config": args.model_config,
        "num_workers": args.num_workers
>>>>>>> 991ee05d
    }

    os.makedirs(config["checkpoints"], exist_ok=True)
    os.makedirs(config["tensorboard"], exist_ok=True)

    with open(os.path.join(config["checkpoints"], "config.json"), "w") as f:
        json.dump(config, f, sort_keys=True, indent=4)

    print(f" [DEVICE] {DEVICE}")
    trainer = Trainer(config)
    trainer.train()
<|MERGE_RESOLUTION|>--- conflicted
+++ resolved
@@ -13,16 +13,9 @@
 from src.loss import CELoss
 from src.models import Transformer, RoPETransformer
 from src.dummy_tokenizer import DummyTokenizer
-<<<<<<< HEAD
 from src.tokenizer import BertBasedTokenizer
 from src.eval import Evaluator
 from src.models.lstm import LSTM
-=======
-from src.tokenizer import Tokenizer
-from src.eval import Evaluator
-import src.determinism
-
->>>>>>> 991ee05d
 
 DEVICE = torch.device("cuda:0" if torch.cuda.is_available() else "cpu")
 
@@ -40,7 +33,6 @@
         )
 
         # Tokenizer
-<<<<<<< HEAD
         self._tokenizer = DummyTokenizer(self._config["dataset"])
         #self._tokenizer = BertBasedTokenizer(self._config["dataset"])
 
@@ -61,26 +53,6 @@
         self._model.save_params_to(self._config["checkpoints"])
 
         print("Parameters: ", sum([param.nelement() for param in self._model.parameters()]))
-=======
-        self._context_tokenizer = DummyTokenizer(self._config["dataset"])
-        self._target_tokenizer = DummyTokenizer(self._config["dataset"]) if self._config["tokenizer"] == "dummy" else Tokenizer()
-
-        with open(self._config["model_config"], "r") as f:
-            c = json.load(f)
-            
-        c["src_vocab_size"] = self._context_tokenizer.size_context_vocab
-        c["tgt_vocab_size"] = self._target_tokenizer.vocab_size 
-        c["src_pad_idx"] = self._context_tokenizer.padding_idx_context
-        c["tgt_pad_idx"] = self._target_tokenizer.padding_idx
-        #c["dropout"] = 0
-        
-        self._model = Transformer(**c)
-
-        self._model.to(DEVICE)
-        self._model.save_params_to(self._config["checkpoints"])   
-        print(f" [MODEL] {self._model.name}")     
-        print(f" [N ELEM] {sum([param.nelement() for param in self._model.parameters()])}")
->>>>>>> 991ee05d
 
         # Loss
         self._loss = CELoss(ignore_idx=self._target_tokenizer.padding_idx)
@@ -102,10 +74,13 @@
             self._writer.add_scalar("learning_rate", self._optimizer.param_groups[0]['lr'], epoch)
 
             print(f" [TRAINING] Epoch {epoch} / {self._config['epochs']}")
+            print(f" [TRAINING] Epoch {epoch} / {self._config['epochs']}")
             self._train_epoch(epoch=epoch)
 
             print(f" [EVALUATING] Epoch {epoch} / {self._config['epochs']}")
+            print(f" [EVALUATING] Epoch {epoch} / {self._config['epochs']}")
             eval_dict = self._evaluator.evaluate(self._model)
+            print(f"              Loss: {eval_dict['loss']}")
             print(f"              Loss: {eval_dict['loss']}")
 
             self._writer.add_scalar("eval/loss", eval_dict["loss"], epoch)
@@ -127,13 +102,8 @@
 
             # Tokenize
             for j in range(len(context)):
-<<<<<<< HEAD
                 context[j] = torch.tensor(self._tokenizer.stoi_context(context[j])).unsqueeze(0)
                 targets[j] = torch.tensor(self._tokenizer.stoi_targets("<start> " + targets[j] + " <stop>"))
-=======
-                context[j] = torch.tensor(self._context_tokenizer.stoi_context(context[j])).unsqueeze(0)
-                targets[j] = torch.tensor(self._target_tokenizer.stoi("<start> " + targets[j] + " <stop>"))
->>>>>>> 991ee05d
 
             # Pad target sequences to have equal length and transform the list of tensors into a single tensor.
             targets = nn.utils.rnn.pad_sequence(
@@ -146,64 +116,35 @@
             # concatenated.
             context = torch.cat(context)
 
-            # Create batch
-            batch = self._batchify(context, targets, self._config["block_size"])
-
             # Move tensors 
             context = batch["context"].to(device=DEVICE)
             inputs = batch["inputs"].to(device=DEVICE)
             labels = batch["labels"].to(device=DEVICE)
 
-<<<<<<< HEAD
+            self._optimizer.zero_grad()
+
             total_loss = 0
             n_total_loss_values = 0
             for j in range(0, targets.shape[1] - self._config["block_size"]):
                 inputs = targets[:, j:j+self._config["block_size"]]
                 labels = targets[:, j+1:j+1+self._config["block_size"]]
-=======
-            self._optimizer.zero_grad()
->>>>>>> 991ee05d
 
-            prediction = self._model(context, inputs)
+                prediction = self._model(context, inputs)
+                
+                n_total_loss_values += torch.sum(torch.where(labels != self._tokenizer.padding_idx_target, 1, 0))
+                labels = labels.reshape(labels.shape[0] * labels.shape[1])  # B * T
+                total_loss += self._loss(prediction, labels)
+                
 
-            n_loss_values = torch.sum(torch.where(labels != self._target_tokenizer.padding_idx, 1, 0))
-            labels = labels.view(labels.shape[0] * labels.shape[1])  # B * T
-            
-            loss = self._loss(prediction, labels) / n_loss_values
-            loss.backward()
+            total_loss /= n_total_loss_values
+            total_loss.backward()
 
             # Gradient Clipping
             torch.nn.utils.clip_grad_norm_(self._model.parameters(), 1.0)
 
             self._optimizer.step()
             
-<<<<<<< HEAD
             self._writer.add_scalar("train/loss", total_loss.item(), (epoch-1) * len(self._train_dataloader) + i)
-=======
-            self._writer.add_scalar("train/loss", loss.item(), (epoch-1) * len(self._train_dataloader) + i)
-
-    @staticmethod
-    def _batchify(context: torch.tensor, targets: torch.tensor, block_size: int) -> Dict:
-        batch_inputs = []
-        batch_labels = []
-        batch_context = []
-        
-        for j in range(0, targets.shape[1] - block_size):
-            batch_inputs.append(targets[:, j:j+block_size])
-            batch_labels.append(targets[:, j+1:j+1+block_size])
-            batch_context.append(context)
-
-        batch = {
-            "context": torch.concat(batch_context),
-            "inputs": torch.concat(batch_inputs),
-            "labels": torch.concat(batch_labels)
-        }
-
-        
-        
-        return batch
-
->>>>>>> 991ee05d
 
 
 
@@ -229,18 +170,9 @@
         "tensorboard": os.path.join(args.tensorboard_path, args.name),
         "cached": args.cache_data,
         "model": args.model,
-<<<<<<< HEAD
         "batch_size": 5,
         "epochs": 70,
         "block_size": 20
-=======
-        "batch_size": 10,
-        "epochs": 50,
-        "block_size": 20,
-        "tokenizer": args.tokenizer,
-        "model_config": args.model_config,
-        "num_workers": args.num_workers
->>>>>>> 991ee05d
     }
 
     os.makedirs(config["checkpoints"], exist_ok=True)
